--- conflicted
+++ resolved
@@ -7,14 +7,9 @@
 
 [dependencies]
 #halo2_proofs = { git = "https://github.com/zcash/halo2.git", rev = "a898d65ae3ad3d41987666f6a03cfc15edae01c4"}
-<<<<<<< HEAD
-halo2_proofs = { git = "https://github.com/zcash/halo2.git", branch = "reduce-ast-evaluator-memory-usage"}
-#halo2_proofs = { git = "https://github.com/zcash/halo2.git", branch = "main"}
+#halo2_proofs = { git = "https://github.com/zcash/halo2.git", branch = "reduce-ast-evaluator-memory-usage"}
 #halo2_proofs = { path = "../halo2/halo2_proofs" }
-=======
 halo2_proofs = { git = "https://github.com/privacy-scaling-explorations/halo2.git"}
-# halo2_proofs = { path = "../pse/halo2/halo2_proofs" }
->>>>>>> b6fda21e
 nalgebra = "0.31"
 pasta_curves = "0.4"
 rand = "0.8"
